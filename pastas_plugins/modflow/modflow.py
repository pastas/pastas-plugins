from abc import abstractmethod
import functools
import logging
from typing import List, Literal

import flopy
import numpy as np
from pandas import DataFrame, Series
from pastas.typing import ArrayLike

logger = logging.getLogger(__name__)


class Modflow:
    def __init__(
        self,
        exe_name: str,
        sim_ws: str,
        head: Series | None = None,
        solver_kwargs: dict | None = None,
        raise_on_modflow_error: bool = False,
        silent=True,
    ) -> None:
        self.exe_name = exe_name
        self.sim_ws = sim_ws
        self.raise_on_modflow_error = raise_on_modflow_error
        self.silent = silent
        self._simulation = None
        self._gwf = None
        self._name = "mf_base"
        self._stress = None
        self._nper = None
        self.solver_kwargs = (
            dict(
                complexity="SIMPLE",
                outer_dvclose=1e-2,
                inner_dvclose=1e-2,
                rcloserecord=1e-1,
                linear_acceleration="BICGSTAB",
            )
            if solver_kwargs is None
            else solver_kwargs
        )
        if head is not None:
            logger.info(
                "Make sure to delete the model parameter constant_d"
                "(`ml.del_constant()`). Base elevation is now controled by"
                "parameter `_d`."
            )
            self._head = head
            self.constant_d_from_modflow = True
        else:
            self._head = None
            self.constant_d_from_modflow = False

    def get_init_parameters(self, name: str) -> DataFrame:
        parameters = DataFrame(
            columns=["initial", "pmin", "pmax", "vary", "name", "dist"]
        )
        if self.constant_d_from_modflow:
            parameters.loc[name + "_d"] = (
                float(np.mean(self._head)),
                min(self._head),
                max(self._head),
                True,
                name,
                "uniform",
            )
<<<<<<< HEAD
        parameters.loc[name + "_C"] = (1e-3, 1e-5, 1e-1, True, name, "uniform")
        parameters.loc[name + "_S"] = (0.05, 0.001, 0.5, True, name, "uniform")
=======
        parameters.loc[name + "_c"] = (220, 1e1, 1e8, True, name, "uniform")
        parameters.loc[name + "_s"] = (0.05, 0.001, 0.5, True, name, "uniform")
>>>>>>> fe73c93f
        return parameters

    def base_model(self) -> None:
        self._simulation = flopy.mf6.MFSimulation(
            sim_name=self._name,
            version="mf6",
            exe_name=self.exe_name,
            sim_ws=self.sim_ws,
            lazy_io=True,
        )

        _ = flopy.mf6.ModflowTdis(
            self._simulation,
            time_units="DAYS",
            nper=self._nper,
            perioddata=[(1, 1, 1) for _ in range(self._nper)],
        )

        self._gwf = flopy.mf6.ModflowGwf(
            self._simulation,
            modelname=self._name,
            newtonoptions=["NEWTON"],
        )

        _ = flopy.mf6.ModflowIms(
            self._simulation,
            **self.solver_kwargs,
        )

        _ = flopy.mf6.ModflowGwfnpf(
            self._gwf, save_flows=False, icelltype=0, pname="npf"
        )

        _ = flopy.mf6.ModflowGwfoc(
            self._gwf,
            head_filerecord=f"{self._gwf.name}.hds",
            saverecord=[("HEAD", "ALL")],
        )

        self._simulation.write_simulation(silent=self.silent)

        if not self.constant_d_from_modflow:
            self.update_dis(d=0.0, height=1.0)
            self.update_ic(d=0.0)

    @abstractmethod
    def update_model(self, p: ArrayLike) -> None:
        pass

    @functools.lru_cache(maxsize=5)
    def get_head(self, p):
        self.update_model(p=p)
        success, _ = self._simulation.run_simulation(silent=self.silent)
        if success:
            return self._gwf.output.head().get_ts((0, 0, 0))[:, 1]
        else:
            logger.error("ModflowError: model run failed with parameters: %s" % str(p))
            if self.raise_on_modflow_error:
                raise Exception(
                    "Modflow run failed. Check the LIST file for more information."
                )
            else:
                return np.zeros(self._nper)

    def simulate(self, p: ArrayLike, stress: List[Series]) -> ArrayLike:
        if self._simulation is None:
            self._stress = stress
            self._nper = len(stress[0])
            self.base_model()
        return self.get_head(tuple(p))

    def _remove_changing_package(self, package_name: str):
        if package_name in self._gwf.get_package_list():
            self._gwf.remove_package(package_name)

    def update_dis(self, d: float, height: float = 1.0):
        self._remove_changing_package("DIS")
        dis = flopy.mf6.ModflowGwfdis(
            self._gwf,
            length_units="METERS",
            nlay=1,
            nrow=1,
            ncol=1,
            delr=1,
            delc=1,
            top=d + height,
            botm=d,
            idomain=1,
            pname="dis",
        )
        dis.write()

    def update_ic(self, d: float):
        self._remove_changing_package("IC")
        ic = flopy.mf6.ModflowGwfic(self._gwf, strt=d, pname="ic")
        ic.write()

    def update_sto(self, s: float):
        self._remove_changing_package("STO")
        haq = (self._gwf.dis.top.array - self._gwf.dis.botm.array)[0]
        sto = flopy.mf6.ModflowGwfsto(
            self._gwf,
            save_flows=False,
            iconvert=0,
            ss=s / haq,
            sy=0.0,  # just to show the specific yield is not needed
            transient=True,
            pname="sto",
        )
        sto.write()

<<<<<<< HEAD
    def update_ghb(self, d: float, C: float):
=======
    def update_ghb(self, d: float, c: float):
>>>>>>> fe73c93f
        self._remove_changing_package("GHB")
        ghb = flopy.mf6.ModflowGwfghb(
            self._gwf,
            maxbound=1,
            stress_period_data={0: [[(0, 0, 0), d, C]]},
            pname="ghb",
        )
        ghb.write()


class ModflowRch(Modflow):
    def __init__(
        self,
        exe_name: str,
        sim_ws: str,
        head: Series | None = None,
        solver_kwargs: dict | None = None,
        raise_on_modflow_error: bool = False,
        **kwargs,
    ):
        Modflow.__init__(
            self,
            exe_name=exe_name,
            sim_ws=sim_ws,
            head=head,
            solver_kwargs=solver_kwargs,
            raise_on_modflow_error=raise_on_modflow_error,
            **kwargs,
        )
        self._name = "mf_rch"

    def get_init_parameters(self, name: str) -> DataFrame:
        parameters = Modflow.get_init_parameters(self, name)
        parameters.loc[name + "_f"] = (-1.0, -2.0, 0.0, True, name, "uniform")
        return parameters

    def update_rch(self, f: float):
        self._remove_changing_package("RCH")
        rech = self._stress[0] + f * self._stress[1]
        rts = [(i, x) for i, x in zip(range(self._nper + 1), np.append(rech, 0.0))]

        ts_dict = {
            "filename": f"{self._gwf.name}.rch_ts",
            "timeseries": rts,
            "time_series_namerecord": ["recharge"],
            "interpolation_methodrecord": ["stepwise"],
        }

        rch = flopy.mf6.ModflowGwfrch(
            self._gwf,
            maxbound=1,
            pname="rch",
            stress_period_data={0: [[(0, 0, 0), "recharge"]]},
            timeseries=ts_dict,
        )
        rch.write()
        rch.ts.write()

    def update_model(self, p: ArrayLike):
        if self.constant_d_from_modflow:
<<<<<<< HEAD
            d, C, s, f = p[0:4]
            self.update_dis(d=d, height=1.0)
            self.update_ic(d=d)
        else:
            C, s, f = p[0:3]
            d = 0.0

        self.update_sto(s=s)
        self.update_ghb(d=d, C=C)
=======
            d, c, s, f = p[0:4]
            self.update_dis(d=d, height=1.0)
            self.update_ic(d=d)
        else:
            c, s, f = p[0:3]
            d = 0.0

        self.update_sto(s=s)
        self.update_ghb(d=d, c=c)
>>>>>>> fe73c93f
        self.update_rch(f=f)
        self._gwf.name_file.write()


class ModflowUzf(Modflow):
    def __init__(
        self,
        exe_name: str,
        sim_ws: str,
        head: Series | None = None,
        simulate_et: bool = True,
        gwet_linear_or_square: None | Literal["linear", "square"] = "linear",
        ntrailwaves: int = 7,
        nwavesets: int = 40,
        solver_kwargs: dict | None = None,
        raise_on_modflow_error: bool = False,
    ):
        if solver_kwargs is None:
            solver_kwargs = dict(
                print_option="summary",
                outer_dvclose=3e-2,
                outer_maximum=300,
                under_relaxation="dbd",
                linear_acceleration="BICGSTAB",
                under_relaxation_theta=0.7,
                under_relaxation_kappa=0.08,
                under_relaxation_gamma=0.05,
                under_relaxation_momentum=0.0,
                inner_dvclose=3e-2,
                rcloserecord="1000.0 strict",
                inner_maximum=500,
                relaxation_factor=0.97,
                number_orthogonalizations=2,
                preconditioner_levels=8,
                preconditioner_drop_tolerance=0.001,
            )
        Modflow.__init__(
            self,
            exe_name=exe_name,
            sim_ws=sim_ws,
            head=head,
            solver_kwargs=solver_kwargs,
            raise_on_modflow_error=raise_on_modflow_error,
        )
        self._name = "mf_uzf"
        self.simulate_et = simulate_et
        self.gwet_linear_or_square = gwet_linear_or_square
        self.ntrailwaves = ntrailwaves
        self.nwavesets = nwavesets

    def get_init_parameters(self, name: str) -> DataFrame:
        parameters = Modflow.get_init_parameters(self, name)
        parameters.loc[name + "_height"] = (1.0, 0.01, 10.0, True, name, "uniform")
        parameters.loc[name + "_vks"] = (1.0, 0.0, 10.0, True, name, "uniform")
        parameters.loc[name + "_thtr"] = (0.1, 0.0, 0.2, True, name, "uniform")
        parameters.loc[name + "_thts"] = (0.3, 0.2, 0.4, True, name, "uniform")
        parameters.loc[name + "_thextfrac"] = (0.1, 0.0, 1.0, True, name, "uniform")
        parameters.loc[name + "_eps"] = (5.0, 3.5, 10.0, True, name, "uniform")
        parameters.loc[name + "_extdpfrac"] = (0.5, 0.0, 1.0, True, name, "uniform")
        return parameters

    def update_uzf(
        self,
        vks: float,
        thts: float,
        thtr: float,
        thext: float,
        eps: float,
        extdp: float,
    ):
        self._remove_changing_package("UZF")
        finf = self._stress[0]
        pet = self._stress[1]  # make sure et is positive!

        thti = (thts + thtr) / 2  # initial water content
        # Evapotranspiration in the unsaturated zone will be simulated as a
        # function of the specified potential evapotranspiration rate while
        # the water content (THETA) is greater than the ET extinction water
        # content (EXTWC).
        unsat_etwc = True
        # only if unsat_etae is True

        # Evapotranspiration in the unsaturated zone will be simulated
        # simulated using a capillary pressure based formulation. Capillary
        # pressure is calculated using the Brooks-Corey retention function.
        unsat_etae = False
        ha = 0.0  # air entry potential (head)
        hroot = 0.0  # the root potential (head)
        rootact = 0.0  # the length of roots in a given volume of soil divided by that volume [L^-2]

        nlay = 1  # only one uzf cell / layer

        uzf_pkdat = [
            [
                n,  # iuzno
                (0, 0, 0),  # gwf_cellid
                1 if n == 0 else 0,  # landflag
                n + 1 if (n + 1) != nlay else -1,  # ivertcon
                1e-5,  # surface depression depth
                vks,  # vertical saturated hydraulic conductivity
                thtr,  # residual water content
                thts,  # saturated water content
                thti,  # initial water content
                eps,  # brooks-corey epsilon exponent
                f"CELLID_UZF_{n:03d}",  # boundname
            ]
            for n in range(nlay)
        ]

        uzfts = [
            (i, finfi, peti)
            for i, finfi, peti in zip(
                range(self._nper + 1), np.append(finf, 0.0), np.append(pet, 0.0)
            )
        ]
        ts_dict = {
            "filename": f"{self._gwf.name}.uzf_ts",
            "timeseries": uzfts,
            "time_series_namerecord": ["finf", "pet"],
            "interpolation_methodrecord": ["stepwise", "stepwise"],
        }
        perioddata = {
            0: [
                [n, "finf", "pet", extdp, thext, ha, hroot, rootact]
                for n in range(nlay)
            ]
        }

        uzf = flopy.mf6.ModflowGwfuzf(
            self._gwf,
            print_input=True,
            print_flows=True,
            save_flows=False,
            boundnames=True,
            # If this option is selected, evapotranspiration will be simulated
            # in the unsaturated zone but not in the saturated zone.
            simulate_et=True,
            # If this option is selected, evapotranspiration will be simulated
            # in both the unsaturated and saturated zones. The groundwater
            # evapotranspiration will be simulated using the original ET
            # formulation of MODFLOW-2005.
            linear_gwet=self.gwet_linear_or_square == "linear",
            # square_gwet: If this option is selected, evapotranspiration will be simulated
            # in both the unsaturated and saturated zones. The groundwater
            # evapotranspiration will be simulated by assuming a constant
            # evapotranspiration rate for groundwater levels between land surface
            # (TOP) and land surface minus the evapotranspiration extinction
            # depth (TOP-EXTDP). Groundwater evapotranspiration is smoothly
            # reduced from the potential evapotranspiration rate to zero over a
            # nominal interval at TOP-EXTDP.
            square_gwet=self.gwet_linear_or_square == "square",
            unsat_etwc=unsat_etwc,
            unsat_etae=unsat_etae,
            simulate_gwseep=False,  # deprecated in favor of drn
            ntrailwaves=self.ntrailwaves,
            nwavesets=self.nwavesets,
            nuzfcells=nlay,
            packagedata=uzf_pkdat,
            perioddata=perioddata,
            timeseries=ts_dict,
            pname="uzf",
            filename=f"{self._name}.uzf",
        )
        uzf.write()
        uzf.ts.write()

    def update_drn(self):
        self._remove_changing_package("DRN")
        top = self._gwf.dis.top.array[0][0]
        elev = top - 1e-5  # top - surfdep
        drn = flopy.mf6.ModflowGwfdrn(
            self._gwf,
            save_flows=False,
            maxbound=1,
            stress_period_data={0: [[(0, 0, 0), elev, 1e10]]},
            pname="drn",
        )
        drn.write()

    def update_model(self, p: ArrayLike):
        if self.constant_d_from_modflow:
<<<<<<< HEAD
            d, C, s, height, vks, thtr, thts, thextfrac, eps, extdpfrac = p[0:10]
            self.update_ic(d=d)
        else:
            C, s, height, vks, thtr, thts, thextfrac, eps, extdpfrac = p[0:9]
=======
            d, c, s, height, vks, thtr, thts, thextfrac, eps, extdpfrac = p[0:10]
            self.update_ic(d=d)
        else:
            c, s, height, vks, thtr, thts, thextfrac, eps, extdpfrac = p[0:9]
>>>>>>> fe73c93f
            d = 0.0

        self.update_dis(d=d, height=height)
        self.update_sto(s=s)
<<<<<<< HEAD
        self.update_ghb(d=d, C=C)
=======
        self.update_ghb(d=d, c=c)
>>>>>>> fe73c93f
        self.update_drn()
        extdp = extdpfrac * height
        thext = thtr + (thts - thtr) * thextfrac
        self.update_uzf(
            vks=vks, thts=thts, thtr=thtr, thext=thext, eps=eps, extdp=extdp
        )
        self._gwf.name_file.write()


class ModflowDrn(ModflowRch):
    def __init__(self, **kwargs):
        ModflowRch.__init__(self, **kwargs)
        self._name = "mf_drn"

    def get_init_parameters(self, name: str) -> DataFrame:
        parameters = ModflowRch.get_init_parameters(self, name)
        parameters.loc[name + "_h_drn"] = (1.0, 0.0, 10.0, True, name, "uniform")
        parameters.loc[name + "_c_drn"] = (220, 1e1, 1e8, True, name, "uniform")
        return parameters

    def update_drn(self, d: float, c: float):
        drn = flopy.mf6.ModflowGwfdrn(
            self._gwf,
            print_input=True,
            print_flows=True,
            save_flows=False,
            boundnames=True,
            maxbound=1,
            stress_period_data={0: [[(0, 0, 0), d, 1 / c]]},
            pname="drn",
        )
        drn.write()

    def update_model(self, p: ArrayLike):
        if self.constant_d_from_modflow:
            d = p[0]
            p = p[1:]
            self.update_ic(d=d)
        else:
            d = 0.0
<<<<<<< HEAD
        C, s, f, h_drn, c_drn = p
        self.update_dis(d=0, height=1.0)
        self.update_sto(s=s)
        self.update_ghb(d=d, C=C)
=======
        c, s, f, h_drn, c_drn = p
        self.update_dis(d=0, height=1.0)
        self.update_sto(s=s)
        self.update_ghb(d=d, c=c)
>>>>>>> fe73c93f
        self.update_rch(f=f)
        self.update_drn(d=d + h_drn, c=c_drn)
        self._gwf.name_file.write()


class ModflowSto(ModflowRch):
    def __init__(self, **kwargs):
        ModflowRch.__init__(self, **kwargs)
        self._name = "mf_sto"

    def get_init_parameters(self, name: str) -> DataFrame:
        parameters = ModflowRch.get_init_parameters(self, name)
        parameters.loc[name + "_h_drn"] = (1.0, 0.0, 10.0, True, name, "uniform")
        parameters.loc[name + "_s_drn"] = (0.3, 0.001, 1.0, True, name, "uniform")
        return parameters

    def update_sto(self, s: float, s_drn: float):
        self._remove_changing_package("STO")
        haq = (self._gwf.dis.top.array - self._gwf.dis.botm.array)[0]
        sto = flopy.mf6.ModflowGwfsto(
            self._gwf,
            save_flows=False,
            iconvert=1,
            ss=s_drn / haq,
            sy=s,
            transient=True,
            pname="sto",
            ss_confined_only=True,
        )
        sto.write()

    def update_model(self, p: ArrayLike):
        if self.constant_d_from_modflow:
            d = p[0]
            p = p[1:]
            self.update_ic(d=d)
        else:
            d = 0.0
<<<<<<< HEAD
        C, s, f, h_drn, s_drn = p
        self.update_dis(d=0, height=d + h_drn)
        self.update_sto(s=s, s_drn=s_drn)
        self.update_ghb(d=d, C=C)
=======
        c, s, f, h_drn, s_drn = p
        self.update_dis(d=0, height=d + h_drn)
        self.update_sto(s=s, s_drn=s_drn)
        self.update_ghb(d=d, c=c)
>>>>>>> fe73c93f
        self.update_rch(f=f)
        self._gwf.name_file.write()


class ModflowDrnSto(ModflowDrn, ModflowSto):
    def __init__(self, **kwargs):
        ModflowDrn.__init__(self, **kwargs)
        self._name = "mf_drn_sto"

    def get_init_parameters(self, name: str) -> DataFrame:
        parameters = ModflowDrn.get_init_parameters(self, name)
        parameters.loc[name + "_s_drn"] = (0.3, 0.001, 1.0, True, name, "uniform")
        return parameters

    def update_model(self, p: ArrayLike):
        if self.constant_d_from_modflow:
            d = p[0]
            p = p[1:]
            self.update_ic(d=d)
        else:
            d = 0.0
<<<<<<< HEAD
        C, s, f, h_drn, c_drn, s_drn = p
        self.update_dis(d=0, height=d + h_drn)
        self.update_sto(s=s, s_drn=s_drn)
        self.update_ghb(d=d, C=C)
=======
        c, s, f, h_drn, c_drn, s_drn = p
        self.update_dis(d=0, height=d + h_drn)
        self.update_sto(s=s, s_drn=s_drn)
        self.update_ghb(d=d, c=c)
>>>>>>> fe73c93f
        self.update_rch(f=f)
        self.update_drn(d=d + h_drn, c=c_drn)
        self._gwf.name_file.write()<|MERGE_RESOLUTION|>--- conflicted
+++ resolved
@@ -66,13 +66,8 @@
                 name,
                 "uniform",
             )
-<<<<<<< HEAD
         parameters.loc[name + "_C"] = (1e-3, 1e-5, 1e-1, True, name, "uniform")
         parameters.loc[name + "_S"] = (0.05, 0.001, 0.5, True, name, "uniform")
-=======
-        parameters.loc[name + "_c"] = (220, 1e1, 1e8, True, name, "uniform")
-        parameters.loc[name + "_s"] = (0.05, 0.001, 0.5, True, name, "uniform")
->>>>>>> fe73c93f
         return parameters
 
     def base_model(self) -> None:
@@ -184,11 +179,7 @@
         )
         sto.write()
 
-<<<<<<< HEAD
     def update_ghb(self, d: float, C: float):
-=======
-    def update_ghb(self, d: float, c: float):
->>>>>>> fe73c93f
         self._remove_changing_package("GHB")
         ghb = flopy.mf6.ModflowGwfghb(
             self._gwf,
@@ -249,7 +240,6 @@
 
     def update_model(self, p: ArrayLike):
         if self.constant_d_from_modflow:
-<<<<<<< HEAD
             d, C, s, f = p[0:4]
             self.update_dis(d=d, height=1.0)
             self.update_ic(d=d)
@@ -259,17 +249,6 @@
 
         self.update_sto(s=s)
         self.update_ghb(d=d, C=C)
-=======
-            d, c, s, f = p[0:4]
-            self.update_dis(d=d, height=1.0)
-            self.update_ic(d=d)
-        else:
-            c, s, f = p[0:3]
-            d = 0.0
-
-        self.update_sto(s=s)
-        self.update_ghb(d=d, c=c)
->>>>>>> fe73c93f
         self.update_rch(f=f)
         self._gwf.name_file.write()
 
@@ -451,26 +430,15 @@
 
     def update_model(self, p: ArrayLike):
         if self.constant_d_from_modflow:
-<<<<<<< HEAD
             d, C, s, height, vks, thtr, thts, thextfrac, eps, extdpfrac = p[0:10]
             self.update_ic(d=d)
         else:
             C, s, height, vks, thtr, thts, thextfrac, eps, extdpfrac = p[0:9]
-=======
-            d, c, s, height, vks, thtr, thts, thextfrac, eps, extdpfrac = p[0:10]
-            self.update_ic(d=d)
-        else:
-            c, s, height, vks, thtr, thts, thextfrac, eps, extdpfrac = p[0:9]
->>>>>>> fe73c93f
             d = 0.0
 
         self.update_dis(d=d, height=height)
         self.update_sto(s=s)
-<<<<<<< HEAD
         self.update_ghb(d=d, C=C)
-=======
-        self.update_ghb(d=d, c=c)
->>>>>>> fe73c93f
         self.update_drn()
         extdp = extdpfrac * height
         thext = thtr + (thts - thtr) * thextfrac
@@ -511,17 +479,10 @@
             self.update_ic(d=d)
         else:
             d = 0.0
-<<<<<<< HEAD
         C, s, f, h_drn, c_drn = p
         self.update_dis(d=0, height=1.0)
         self.update_sto(s=s)
         self.update_ghb(d=d, C=C)
-=======
-        c, s, f, h_drn, c_drn = p
-        self.update_dis(d=0, height=1.0)
-        self.update_sto(s=s)
-        self.update_ghb(d=d, c=c)
->>>>>>> fe73c93f
         self.update_rch(f=f)
         self.update_drn(d=d + h_drn, c=c_drn)
         self._gwf.name_file.write()
@@ -560,20 +521,12 @@
             self.update_ic(d=d)
         else:
             d = 0.0
-<<<<<<< HEAD
-        C, s, f, h_drn, s_drn = p
-        self.update_dis(d=0, height=d + h_drn)
-        self.update_sto(s=s, s_drn=s_drn)
-        self.update_ghb(d=d, C=C)
-=======
         c, s, f, h_drn, s_drn = p
         self.update_dis(d=0, height=d + h_drn)
         self.update_sto(s=s, s_drn=s_drn)
         self.update_ghb(d=d, c=c)
->>>>>>> fe73c93f
         self.update_rch(f=f)
         self._gwf.name_file.write()
-
 
 class ModflowDrnSto(ModflowDrn, ModflowSto):
     def __init__(self, **kwargs):
@@ -592,17 +545,10 @@
             self.update_ic(d=d)
         else:
             d = 0.0
-<<<<<<< HEAD
         C, s, f, h_drn, c_drn, s_drn = p
         self.update_dis(d=0, height=d + h_drn)
         self.update_sto(s=s, s_drn=s_drn)
         self.update_ghb(d=d, C=C)
-=======
-        c, s, f, h_drn, c_drn, s_drn = p
-        self.update_dis(d=0, height=d + h_drn)
-        self.update_sto(s=s, s_drn=s_drn)
-        self.update_ghb(d=d, c=c)
->>>>>>> fe73c93f
         self.update_rch(f=f)
         self.update_drn(d=d + h_drn, c=c_drn)
         self._gwf.name_file.write()